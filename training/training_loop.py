--- conflicted
+++ resolved
@@ -127,12 +127,8 @@
     G_opt_kwargs            = {},       # Options for generator optimizer.
     D_opt_kwargs            = {},       # Options for discriminator optimizer.
     lr_scheduler            = None,
-<<<<<<< HEAD
-    beta2_scheduler          = None,
-=======
     beta2_scheduler         = None,
     ema_kwargs              = dict(class_name='training.phema.PowerFunctionEMA'),
->>>>>>> b526b1f6
     augment_kwargs          = None,     # Options for augmentation pipeline. None = disable.
     loss_kwargs             = {},       # Options for loss function.
     gamma_scheduler         = None,
@@ -363,14 +359,11 @@
                     for param, grad in zip(params, grads):
                         param.grad = grad.reshape(param.shape)
                 phase.opt.step()
-<<<<<<< HEAD
-=======
                 
                 # Forced weight norm
                 for x in phase.module.Model.modules():
                     if hasattr(x, 'NormalizeWeight'):
                         x.NormalizeWeight()
->>>>>>> b526b1f6
 
             # Phase done.
             if phase.end_event is not None:
